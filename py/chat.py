import vim

chat_py_imported = True

def _populate_options(config):
    default_config = make_config(vim.eval('g:vim_ai_chat_default'))

    default_options = default_config['options']
    options = config['options']

    vim.command("normal! O[chat]")
    vim.command("normal! o")
    vim.command("normal! iprovider=" + config['provider'] + "\n")
    for key, value in options.items():
        default_value = default_options.get(key, '')
        if key == 'initial_prompt':
            value = "\\n".join(value)
            if default_value:
                default_value = "\\n".join(default_value)

        if default_value == value:
            continue # do not show default values
        vim.command("normal! ioptions." + key + "=" + value + "\n")

def run_ai_chat(context):
    command_type = context['command_type']
    prompt = context['prompt']
    config = make_config(context['config'])
    config_options = config['options']
    roles = context['roles']

    def initialize_chat_window():
<<<<<<< HEAD
        file_content = vim.eval('trim(join(getline(1, "$"), "\n"))')
        contains_user_prompt = re.search(r"^>>> (user|exec|include)", file_content, flags=re.MULTILINE)
=======
        lines = vim.eval('getline(1, "$")')

        # if populate is set in config, populate once
        # it shouldn't re-populate after chat header options are modified (#158)
        populate = config['ui']['populate_options'] == '1' and not '[chat]' in lines
        # when called special `populate` role, force chat header re-population
        re_populate = 'populate' in roles

        if re_populate:
            if '[chat]' in lines:
                line_num = lines.index('[chat]') + 1
                vim.command("normal! " + str(line_num) + "gg")
                vim.command("normal! d}dd")

        contains_user_prompt = '>>> user' in lines
>>>>>>> 4c37cad5
        if not contains_user_prompt:
            # user role not found, put whole file content as an user prompt
            vim.command("normal! gg")
            vim.command("normal! O>>> user\n")

        if populate or re_populate:
            vim.command("normal! gg")
            _populate_options(config)

        vim.command("normal! G")
        vim_break_undo_sequence()
        vim.command("redraw")

        last_role = re.match(r".*^>>> (\w+)", file_content, flags=re.DOTALL | re.MULTILINE)
        if last_role and last_role.group(1) not in ('user', 'include', 'exec'):
            # last role is not a user role, most likely completion was cancelled before
            vim.command("normal! o")
            vim.command("normal! i\n>>> user\n\n")

        if prompt:
            vim.command("normal! i" + prompt)
            vim_break_undo_sequence()
            vim.command("redraw")

    initialize_chat_window()

    chat_config = parse_chat_header_config()
    options = {**config_options, **chat_config['options']}
    provider = chat_config['provider'] or config['provider']

    initial_prompt = '\n'.join(options.get('initial_prompt', []))
    initial_messages = parse_chat_messages(initial_prompt)

    chat_content = vim.eval('trim(join(getline(1, "$"), "\n"))')
    print_debug(f"[{command_type}] text:\n" + chat_content)
    chat_messages = parse_chat_messages(chat_content)

    messages = initial_messages + chat_messages

    try:
        last_content = messages[-1]["content"][-1]
        if last_content['type'] != 'text' or last_content['text']:
            vim.command("redraw")

            print('Answering...')
            vim.command("redraw")
            provider_class = load_provider(provider)
            provider = provider_class(command_type, options, ai_provider_utils)
            response_chunks = provider.request(messages)

            def _chunks_to_sections(chunks):
                first_thinking_chunk = True
                first_content_chunk = True
                for chunk in chunks:
                    if chunk['type'] == 'thinking' and first_thinking_chunk:
                        first_thinking_chunk = False
                        vim.command("normal! Go\n<<< thinking\n\n")
                    if chunk['type'] == 'assistant' and first_content_chunk:
                        first_content_chunk = False
                        vim.command("normal! Go\n<<< assistant\n\n")
                    yield chunk['content']

            render_text_chunks(_chunks_to_sections(response_chunks), append_to_eol=True)

            vim.command("normal! a\n\n>>> user\n\n")
            vim.command("redraw")
            clear_echo_message()
    except BaseException as error:
        handle_completion_error(provider, error)
        print_debug("[{}] error: {}", command_type, traceback.format_exc())<|MERGE_RESOLUTION|>--- conflicted
+++ resolved
@@ -30,10 +30,8 @@
     roles = context['roles']
 
     def initialize_chat_window():
-<<<<<<< HEAD
         file_content = vim.eval('trim(join(getline(1, "$"), "\n"))')
         contains_user_prompt = re.search(r"^>>> (user|exec|include)", file_content, flags=re.MULTILINE)
-=======
         lines = vim.eval('getline(1, "$")')
 
         # if populate is set in config, populate once
@@ -48,8 +46,6 @@
                 vim.command("normal! " + str(line_num) + "gg")
                 vim.command("normal! d}dd")
 
-        contains_user_prompt = '>>> user' in lines
->>>>>>> 4c37cad5
         if not contains_user_prompt:
             # user role not found, put whole file content as an user prompt
             vim.command("normal! gg")
