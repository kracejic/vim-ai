--- conflicted
+++ resolved
@@ -9,42 +9,6 @@
     config_options = config['options']
     config_ui = config['ui']
 
-<<<<<<< HEAD
-=======
-    engine = config['engine']
-
-    def complete_engine(prompt):
-        openai_options = make_openai_options(config_options)
-        http_options = make_http_options(config_options)
-        print_debug("[engine-complete] text:\n" + prompt)
-
-        request = {
-            'prompt': prompt,
-            **openai_options
-        }
-        print_debug("[engine-complete] request: {}", request)
-        url = config_options['endpoint_url']
-        response = openai_request(url, request, http_options)
-        def map_chunk(resp):
-            print_debug("[engine-complete] response: {}", resp)
-            return resp['choices'][0].get('text', '')
-        text_chunks = map(map_chunk, response)
-        return text_chunks
-
-    def chat_engine(prompt):
-        initial_prompt = config_options.get('initial_prompt', [])
-        initial_prompt = '\n'.join(initial_prompt)
-        chat_content = f"{initial_prompt}\n\n>>> user\n\n{prompt}".strip()
-        messages = parse_chat_messages(chat_content)
-        print_debug("[engine-chat] text:\n" + chat_content)
-        return filter(
-            lambda c: c,
-            map(lambda c: c.get("content"), make_chat_text_chunks(messages, config_options)),
-        )
-
-    engines = {"chat": chat_engine, "complete": complete_engine}
-
->>>>>>> f03db329
     try:
         if 'engine' in config and config['engine'] == 'complete':
             raise KnownError('complete engine is no longer supported')
@@ -63,8 +27,10 @@
             provider = provider_class(command_type, config_options, ai_provider_utils)
             response_chunks = provider.request(messages)
 
-            # TODO: omit `thinking` section when supported
-            text_chunks = map(lambda r: r['content'], response_chunks)
+            text_chunks = map(
+                lambda c: c.get("content"),
+                filter(lambda c: c['type'] == 'assistant', response_chunks), # omit `thinking` section
+            )
 
             render_text_chunks(text_chunks)
 
