*vim-ai.txt*  Complete text using OpenAI API.

Author:  Martin Bielik <https://madox2.poriadne.sk/>
License: see https://github.com/madox2/vim-ai/blob/main/LICENSE

INTRODUCTION                                    *vim-ai*

This plugin can be used to generate code, edit text, brainstorm ideas,
translate, etc.

COMMANDS                                        *vim-ai-commands*

To set-up key bindings and examples see:
https://github.com/madox2/vim-ai

                                                *:AI*

:AI                                 complete the text on the current line
:AI {prompt}                        complete the prompt
<selection> :AI                     complete the selection
<selection> :AI {instruction}       complete the selection using the instruction

Options: >
  let g:vim_ai_complete = {
  \  "engine": "complete",
  \  "options": {
<<<<<<< HEAD
  \    "model": "text-davinci-003",
  \    "endpoint_url": "https://api.openai.com/v1/completions",
=======
  \    "model": "gpt-3.5-turbo-instruct",
>>>>>>> 8f8083ba
  \    "max_tokens": 1000,
  \    "temperature": 0.1,
  \    "request_timeout": 20,
  \    "enable_auth": 1,
  \    "selection_boundary": "#####",
  \  },
  \  "ui": {
  \    "paste_mode": 1,
  \  },
  \}

Check OpenAI docs for more information:
https://platform.openai.com/docs/api-reference/completions

                                                *:AIEdit*

<selection>? :AIEdit                edit the current line or the selection
<selection>? :AIEdit {instruction}  edit the current line or the selection using
                                    the instruction

Options: >
  let g:vim_ai_edit = {
  \  "engine": "complete",
  \  "options": {
<<<<<<< HEAD
  \    "model": "text-davinci-003",
  \    "endpoint_url": "https://api.openai.com/v1/completions",
=======
  \    "model": "gpt-3.5-turbo-instruct",
>>>>>>> 8f8083ba
  \    "max_tokens": 1000,
  \    "temperature": 0.1,
  \    "request_timeout": 20,
  \    "enable_auth": 1,
  \    "selection_boundary": "#####",
  \  },
  \  "ui": {
  \    "paste_mode": 1,
  \  },
  \}

Check OpenAI docs for more information:
https://platform.openai.com/docs/api-reference/completions

                                                *:AIChat*

:AIChat                             continue or start a new conversation.
<selection>? :AIChat {instruction}? start a new conversation given the selection,
                                    the instruction or both

Options: >

  let s:initial_chat_prompt =<< trim END
  >>> system

  You are a general assistant.
  If you attach a code block add syntax type after ``` to enable syntax highlighting.
  END

  let g:vim_ai_chat = {
  \  "options": {
  \    "model": "gpt-3.5-turbo",
  \    "max_tokens": 1000,
  \    "endpoint_url": "https://api.openai.com/v1/chat/completions",
  \    "temperature": 1,
  \    "request_timeout": 20,
  \    "enable_auth": 1,
  \    "selection_boundary": "#####",
  \    "initial_prompt": s:initial_chat_prompt,
  \  },
  \  "ui": {
  \    "code_syntax_enabled": 1,
  \    "populate_options": 0,
  \    "open_chat_command": "preset_below",
  \    "scratch_buffer_keep_open": 0,
  \    "paste_mode": 1,
  \  },
  \}

Check OpenAI docs for more information:
https://platform.openai.com/docs/api-reference/chat

                                                *:AINewChat*

:AINewChat {preset shortname}?      spawn a new conversation with a given open
                                    chat preset - below, tab or right.

                                                *:AIRedo*

:AIRedo                             repeat last AI command in order to re-try
                                    or get an alternative completion.

CONFIGURATION                                   *vim-ai-config*

To customize the default configuration, initialize the config variable with
a selection of options: >

  let g:vim_ai_chat = {
  \  "options": {
  \    "model": "gpt-4",
  \    "temperature": 0.2,
  \  },
  \}

Or modify options directly during the vim session: >

  let g:vim_ai_chat['options']['model'] = 'gpt-4'
  let g:vim_ai_chat['options']['temperature'] = 0.2

You can also customize the options in the chat header: >

  [chat-options]
  model=gpt-4
  temperature=0.2

  >>> user

  generate a paragraph of lorem ipsum
  ...

KEY BINDINGS

Examples how configure key bindings and customize commands: >

  " complete text on the current line or in visual selection
  nnoremap <leader>a :AI<CR>
  xnoremap <leader>a :AI<CR>

  " edit text with custom context
  xnoremap <leader>s :AIEdit fix grammar and spelling<CR>
  nnoremap <leader>s :AIEdit fix grammar and spelling<CR>

  " trigger chat
  xnoremap <leader>c :AIChat<CR>
  nnoremap <leader>c :AIChat<CR>

  " redo last AI command
  nnoremap <leader>r :AIRedo<CR>

CUSTOM COMMANDS

To create custom commands, call `AIRun`, `AIEditRun` and `AIChatRun` functions: >

  " custom command suggesting git commit message, takes no arguments
  function! AIPromptCommitMessageFn()
    let l:diff = system('git diff --staged')
    let l:prompt = "generate a short commit message from the diff below:\n" . l:diff
    let l:range = 0
    let l:config = {
    \  "engine": "chat",
    \  "options": {
    \    "model": "gpt-3.5-turbo",
    \    "initial_prompt": ">>> system\nyou are a code assistant",
    \    "temperature": 1,
    \  },
    \}
    call vim_ai#AIRun(l:range, l:config, l:prompt)
  endfunction
  command! AIPromptCommitMessage call AIPromptCommitMessageFn()

  " custom command that provides a code review for selected code block
  function! AIPromptCodeReviewFn(range) range
    let l:prompt = "programming syntax is " . &filetype . ", review the code below"
    let l:config = {
    \  "options": {
    \    "initial_prompt": ">>> system\nyou are a clean code expert",
    \  },
    \}
    '<,'>call vim_ai#AIChatRun(a:range, l:config, l:prompt)
  endfunction
  command! -range AIPromptCodeReview <line1>,<line2>call AIPromptCodeReviewFn(<range>)

ABOUT                                           *vim-ai-about*

Contributions are welcome on GitHub:

https://github.com/madox2/vim-ai<|MERGE_RESOLUTION|>--- conflicted
+++ resolved
@@ -24,12 +24,8 @@
   let g:vim_ai_complete = {
   \  "engine": "complete",
   \  "options": {
-<<<<<<< HEAD
-  \    "model": "text-davinci-003",
+  \    "model": "gpt-3.5-turbo-instruct",
   \    "endpoint_url": "https://api.openai.com/v1/completions",
-=======
-  \    "model": "gpt-3.5-turbo-instruct",
->>>>>>> 8f8083ba
   \    "max_tokens": 1000,
   \    "temperature": 0.1,
   \    "request_timeout": 20,
@@ -54,12 +50,8 @@
   let g:vim_ai_edit = {
   \  "engine": "complete",
   \  "options": {
-<<<<<<< HEAD
-  \    "model": "text-davinci-003",
+  \    "model": "gpt-3.5-turbo-instruct",
   \    "endpoint_url": "https://api.openai.com/v1/completions",
-=======
-  \    "model": "gpt-3.5-turbo-instruct",
->>>>>>> 8f8083ba
   \    "max_tokens": 1000,
   \    "temperature": 0.1,
   \    "request_timeout": 20,
