--- conflicted
+++ resolved
@@ -161,11 +161,6 @@
   generate a paragraph of lorem ipsum
   ...
 
-<<<<<<< HEAD
-MARKDOWN HIGHLIGHTING                            *g:aichat_markdown*
-
-Set g:aichat_markdown = 1 to enable full markdown highlighting in aichat files
-=======
 ROLES
 
 Roles are defined in the `.ini` file: >
@@ -186,7 +181,10 @@
 labels are the names of the roles. Optionally, roles can be added by setting
 g:vim_ai_roles_config_function to the name of a Vimscript function returning a
 dictionary of the same format as g:vim_ai_roles_config_file.
->>>>>>> 4e7fe9bc
+
+MARKDOWN HIGHLIGHTING                            *g:aichat_markdown*
+
+Set g:aichat_markdown = 1 to enable full markdown highlighting in aichat files
 
 KEY BINDINGS
 
